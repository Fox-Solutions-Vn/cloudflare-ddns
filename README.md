--- conflicted
+++ resolved
@@ -327,8 +327,6 @@
   "purgeUnknownRecords": false,
   "ttl": 300
 }
-<<<<<<< HEAD
-=======
 ```
 
 ### Docker environment variable support
@@ -343,7 +341,6 @@
     {
       "authentication": {
         "api_token": "${CF_DDNS_API_TOKEN}",
->>>>>>> f0d9510f
 ```
 
 ### 🧹 Optional features
